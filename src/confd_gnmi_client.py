--- conflicted
+++ resolved
@@ -6,11 +6,8 @@
 import ssl
 import sys
 from contextlib import closing
-<<<<<<< HEAD
 from typing import Optional
-=======
 from time import sleep
->>>>>>> 2b4ef952
 
 import grpc
 from grpc import channel_ready_future, insecure_channel, secure_channel, \
@@ -69,13 +66,8 @@
         log.info("==>")
         request = gnmi_pb2.CapabilityRequest()
         log.debug("Calling stub.Capabilities")
-<<<<<<< HEAD
         response = logged_rpc_call("Capability", request,
                                    lambda: self.stub.Capabilities(request, metadata=self.metadata))
-=======
-        response = self.stub.Capabilities(request, metadata=self.metadata)
-        log.info("<== response=%s", response)
->>>>>>> 2b4ef952
         return response
 
     @staticmethod
@@ -113,12 +105,8 @@
 
     @staticmethod
     def generate_subscriptions(subscription_list, poll_interval=0.0,
-<<<<<<< HEAD
-                               poll_count=0, subscription_end_delay=0.0):
-=======
                                poll_count=0, subscription_end_delay=0.0,
                                interactive_poll=False):
->>>>>>> 2b4ef952
         log.debug("==> subscription_list=%s", subscription_list)
 
         sub = gnmi_pb2.SubscribeRequest(subscribe=subscription_list,
@@ -128,18 +116,11 @@
 
         if subscription_list.mode == gnmi_pb2.SubscriptionList.POLL:
             for i in range(poll_count):
-<<<<<<< HEAD
-                # TODO preparation for interactive POLL control
-                # print("Press Enter to Poll")
-                # sys.stdin.readline()
-                sleep(poll_interval)
-=======
                 if interactive_poll:
                     print("Press Enter to Poll")
                     sys.stdin.readline()
                 else:
                     sleep(poll_interval)
->>>>>>> 2b4ef952
                 log.debug("Generating POLL subscription")
                 log.info("poll #%s", i)
                 yield ConfDgNMIClient.make_poll_subscription()
@@ -166,42 +147,24 @@
     @staticmethod
     def read_subscribe_responses(responses, read_count=-1):
         log.info("==> read_count=%s", read_count)
-<<<<<<< HEAD
-        # example to cancel
-        # responses.cancel()
-=======
         num_read = 0
->>>>>>> 2b4ef952
         try:
             for response in responses:
                 log.info("******* Subscription received response=%s read_count=%i",
                          response, read_count)
                 print("subscribe - response read_count={}".format(read_count))
                 ConfDgNMIClient.print_notification(response.update)
-<<<<<<< HEAD
-=======
                 num_read += 1
->>>>>>> 2b4ef952
                 if read_count > 0:
                     read_count -= 1
                     if read_count == 0:
                         break
-<<<<<<< HEAD
-        except _MultiThreadedRendezvous as e:
-            if "EOF" in e.details():
-                log.warning("e.details=%s", e.details())
-            else:
-                raise e
-        log.info("Stopped reading SubscribeResponse(s)")
-        log.info("Canceling read")
-=======
         except grpc.RpcError as e:
             if isinstance(e, grpc.Call) and "EOF" in e.details():
                 log.warning("e.details=%s", e.details())
             else:
                 raise
         log.info("Stopped reading SubscribeResponse(s), num_read=%s", num_read)
->>>>>>> 2b4ef952
         # See https://stackoverflow.com/questions/54588382/
         # how-can-a-grpc-server-notice-that-the-client-has-cancelled-a-server-side-streami
         log.debug("Notifying server (with cancel()) that all responses were read.")
@@ -212,30 +175,20 @@
     # TODO this API would change with more subscription support
     def subscribe(self, subscription_list, read_fun=None,
                   poll_interval=0.0, poll_count=0, read_count=-1,
-<<<<<<< HEAD
-                  subscription_end_delay=0.0):
+                  subscription_end_delay=0.0, interactive_poll=False):
         log.info("==>")
-        request = ConfDgNMIClient.generate_subscriptions(subscription_list, poll_interval,
-                                                         poll_count, subscription_end_delay)
+        request = ConfDgNMIClient.generate_subscriptions(subscription_list,
+                                                         poll_interval=poll_interval,
+                                                         poll_count=poll_count,
+                                                         subscription_end_delay=subscription_end_delay,
+                                                         interactive_poll=interactive_poll)
         responses = logged_rpc_call("Subscribe", request,
                                     lambda: self.stub.Subscribe(request, metadata=self.metadata))
-=======
-                  subscription_end_delay=0.0, interactive_poll=False):
-        log.info("==>")
-        responses = self.stub.Subscribe(
-            ConfDgNMIClient.generate_subscriptions(subscription_list,
-                                                   poll_interval=poll_interval,
-                                                   poll_count=poll_count,
-                                                   subscription_end_delay=subscription_end_delay,
-                                                   interactive_poll=interactive_poll),
-            metadata=self.metadata)
->>>>>>> 2b4ef952
         if read_fun is not None:
             read_fun(responses, read_count)
         log.info("<== responses=%s", responses)
         return responses
 
-<<<<<<< HEAD
     def get_public(self,
                    prefix: Optional[str], paths: list[str],
                    get_type: Optional[int], encoding: Optional[int]) -> gnmi_pb2.GetResponse:
@@ -248,12 +201,8 @@
         return self.get(**sanitized_params)
 
     def get(self, prefix, paths, get_type, encoding) -> gnmi_pb2.GetResponse:
-        log.info("==>")
-=======
-    def get(self, prefix, paths, get_type, encoding):
         log.info("==> prefix=%s paths=%s get_type=%s encoding=%s self.metadata=%s",
                  prefix, paths, get_type, encoding, self.metadata)
->>>>>>> 2b4ef952
         path = []
         for p in paths:
             path.append(p)
@@ -322,11 +271,8 @@
                         type=float,
                         help="Interval (in seconds) between POLL requests (default 0.5)",
                         default=0.5)
-<<<<<<< HEAD
-=======
     parser.add_argument("--interactive-poll", action="store_true", dest="interactivepoll",
                         help="Poll subscription invoked interactively.")
->>>>>>> 2b4ef952
     parser.add_argument("--subscription-end-delay", action="store", dest="subscription_end_delay",
                         type=float,
                         help="Time to wait (in seconds) to finish stream after all "
@@ -389,20 +335,12 @@
     subscription_end_delay: float = opt.subscription_end_delay
 
     log.debug("datatype=%s subscription_mode=%s poll_interval=%s "
-<<<<<<< HEAD
-              "poll_count=%s read_count=%s subscription_end_delay=%s",
-              datatype, subscription_mode, poll_interval, poll_count,
-              read_count, subscription_end_delay)
-    if opt.submode != "STREAM":
-        read_count = -1
-=======
               "poll_count=%s read_count=%s subscription_end_delay=%s "
               "interactive_poll=%s",
               datatype, subscription_mode, poll_interval, poll_count,
               read_count, subscription_end_delay, interactive_poll)
     if opt.submode != "STREAM":
-        read_count = -1;
->>>>>>> 2b4ef952
+        read_count = -1
 
     encoding = dict(JSON=gnmi_pb2.Encoding.JSON,
                     JSON_IETF=gnmi_pb2.Encoding.JSON_IETF)[opt.encoding]
@@ -414,18 +352,11 @@
                                  username=opt.username,
                                  password=opt.password)) as client:
         if opt.operation == "capabilities":
-<<<<<<< HEAD
-            capa_response = client.get_capabilities()
-            print("Capabilities - supported models:")
-            for m in capa_response.supported_models:
-                print("name:{} organization:{} version: {}".format(m.name,
-=======
             capabilities = client.get_capabilities()
             print("Capabilities:")
             print("  supported models:")
             for m in capabilities.supported_models:
                 print("name: {} organization: {} version: {}".format(m.name,
->>>>>>> 2b4ef952
                                                                    m.organization,
                                                                    m.version))
             encodings = [encoding_int_to_str(encoding)
@@ -437,12 +368,8 @@
                              read_fun=ConfDgNMIClient.read_subscribe_responses,
                              poll_interval=poll_interval, poll_count=poll_count,
                              read_count=read_count,
-<<<<<<< HEAD
-                             subscription_end_delay=subscription_end_delay)
-=======
                              subscription_end_delay=subscription_end_delay,
                              interactive_poll=interactive_poll)
->>>>>>> 2b4ef952
             print(".... subscription done")
         elif opt.operation == "get":
             get_response = client.get(prefix, paths, datatype, encoding)
